import React, { useState, useEffect } from "react";
import Link from "next/link";
import Image from "next/image";
import { useTheme } from "next-themes";
<<<<<<< HEAD
import { HugeiconsIcon } from '@hugeicons/react'
import { DocumentCodeIcon, TaskDaily01Icon, Home01Icon, User03Icon, Logout01Icon } from '@hugeicons/core-free-icons'
import { usePathname } from 'next/navigation';
import { Button } from "@/components/ui/button";
import { signOut, useSession } from "@/lib/auth";
import {
  DropdownMenu,
  DropdownMenuContent,
  DropdownMenuItem,
  DropdownMenuTrigger,
} from "@/components/ui/dropdown-menu";
=======
import { HugeiconsIcon } from "@hugeicons/react";
import {
  DocumentCodeIcon,
  TaskDaily01Icon,
  Home01Icon,
  ComputerIcon,
} from "@hugeicons/core-free-icons";
import { usePathname } from "next/navigation";
>>>>>>> 2f8da041

// Uncommenting interface if needed in the future
// interface HeaderProps {
//   currentTaskId?: string | null;
//   onNewConversation?: () => void;
// }

export function Header() {
  const { resolvedTheme } = useTheme();
  const [mounted, setMounted] = useState(false);
  const pathname = usePathname();
  const { data: session } = useSession();

  // After mounting, we can safely show the theme-dependent content
  useEffect(() => {
    setMounted(true);
  }, []);

  // Function to determine if a link is active
  const isActive = (path: string) => {
    if (path === "/") {
      return pathname === "/";
    }
    return pathname?.startsWith(path);
  };

  // Get classes for navigation links based on active state
  const getLinkClasses = (path: string) => {
    const baseClasses =
      "flex items-center gap-1.5 transition-colors px-3 py-1.5 rounded-lg";
    const activeClasses =
      "bg-bytebot-bronze-light-a3 text-bytebot-bronze-light-12";
    const inactiveClasses =
      "text-bytebot-bronze-dark-9 hover:bg-bytebot-bronze-light-a1 hover:text-bytebot-bronze-light-12";

    return `${baseClasses} ${isActive(path) ? activeClasses : inactiveClasses}`;
  };

  return (
    <header className="bg-background flex items-center justify-between border-b p-4">
      <div className="flex items-center gap-6">
        {/* Logo without link */}
        <div>
          {mounted ? (
            <Image
              src={
                resolvedTheme === "dark"
                  ? "/bytebot_transparent_logo_white.svg"
                  : "/bytebot_transparent_logo_dark.svg"
              }
              alt="Bytebot Logo"
              width={100}
              height={30}
              className="h-8 w-auto"
            />
          ) : (
            <div className="h-10 w-[100px]" />
          )}
        </div>
        <div className="border-bytebot-bronze-dark-11 h-5 border border-l-[0.5px]"></div>
        <div className="flex items-center gap-2">
          <Link href="/" className={getLinkClasses("/")}>
            <HugeiconsIcon icon={Home01Icon} className="h-4 w-4" />
            <span className="text-sm">Home</span>
          </Link>
          <Link href="/tasks" className={getLinkClasses("/tasks")}>
            <HugeiconsIcon icon={TaskDaily01Icon} className="h-4 w-4" />
            <span className="text-sm">Tasks</span>
          </Link>
          <Link href="/desktop" className={getLinkClasses("/desktop")}>
            <HugeiconsIcon icon={ComputerIcon} className="h-4 w-4" />
            <span className="text-sm">Desktop</span>
          </Link>
          <Link
            href="https://docs.bytebot.ai/quickstart"
            target="_blank"
            rel="noopener noreferrer"
            className={getLinkClasses("https://docs.bytebot.ai")}
          >
            <HugeiconsIcon icon={DocumentCodeIcon} className="h-4 w-4" />
            <span className="text-sm">Docs</span>
          </Link>
        </div>
      </div>
      <div className="flex items-center gap-3">
        {session && (
          <DropdownMenu>
            <DropdownMenuTrigger asChild>
              <Button variant="ghost" size="sm" className="flex items-center gap-2">
                <HugeiconsIcon icon={User03Icon} className="w-4 h-4" />
                <span className="text-sm">{session.user.name || session.user.email}</span>
              </Button>
            </DropdownMenuTrigger>
            <DropdownMenuContent align="end">
              <DropdownMenuItem 
                onClick={() => signOut()} 
                className="flex items-center gap-2 text-red-600"
              >
                <HugeiconsIcon icon={Logout01Icon} className="w-4 h-4" />
                Sign Out
              </DropdownMenuItem>
            </DropdownMenuContent>
          </DropdownMenu>
        )}
      </div>
    </header>
  );
}<|MERGE_RESOLUTION|>--- conflicted
+++ resolved
@@ -2,28 +2,24 @@
 import Link from "next/link";
 import Image from "next/image";
 import { useTheme } from "next-themes";
-<<<<<<< HEAD
-import { HugeiconsIcon } from '@hugeicons/react'
-import { DocumentCodeIcon, TaskDaily01Icon, Home01Icon, User03Icon, Logout01Icon } from '@hugeicons/core-free-icons'
-import { usePathname } from 'next/navigation';
-import { Button } from "@/components/ui/button";
-import { signOut, useSession } from "@/lib/auth";
 import {
   DropdownMenu,
   DropdownMenuContent,
   DropdownMenuItem,
   DropdownMenuTrigger,
 } from "@/components/ui/dropdown-menu";
-=======
+import { Button } from "@/components/ui/button";
+import { signOut, useSession } from "@/lib/auth";
 import { HugeiconsIcon } from "@hugeicons/react";
 import {
   DocumentCodeIcon,
   TaskDaily01Icon,
   Home01Icon,
+  User03Icon,
+  Logout01Icon,
   ComputerIcon,
 } from "@hugeicons/core-free-icons";
 import { usePathname } from "next/navigation";
->>>>>>> 2f8da041
 
 // Uncommenting interface if needed in the future
 // interface HeaderProps {

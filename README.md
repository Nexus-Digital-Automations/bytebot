<p align="center">
  <img src="static/bytebot-logo.png" width="300" alt="Bytebot Logo">
</p>

# Bytebot

A containerized computer use environment with an integrated XFCE4 desktop and automation daemon.

## Overview

Bytebot provides a complete, self-contained environment for computer use automation. It encapsulates a lightweight XFCE4 desktop environment inside a Docker container with the bytebotd daemon for programmatic control, making it easy to deploy across different platforms.

## Features

- **Containerized Desktop Environment**: Runs a lightweight XFCE4 desktop on Ubuntu 22.04
- **VNC Access**: View and interact with the desktop through VNC or browser-based noVNC
- **Computer Use API**: Control the desktop environment programmatically through bytebotd daemon
- **Pre-installed Tools**: Comes with Chrome and other essential tools pre-installed
- **Cross-Platform**: Works on any system that supports Docker

## Architecture

Bytebot is designed as a single, integrated container that provides both a desktop environment and the tools to control it:

![Bytebot Architecture Diagram](static/bytebot-diagram.png)

## Desktop Environment

### Container Components

The Bytebot container includes:

- **Ubuntu 22.04** base system
- **XFCE4** desktop environment (lightweight and customizable)
- **bytebotd daemon** with nutjs for desktop automation
- **Google Chrome** pre-installed and configured
- **VNC server** for remote desktop access
- **noVNC** for browser-based desktop access
- Default user account: `bytebot` with sudo privileges

> **⚠️ Security Warning**: The default container is intended for development and testing purposes only. It should **not** be used in production environments without security hardening.

## Quick Start

### Prerequisites

- Docker installed on your system

### Building the Image

```bash
./build.sh
```

Or with custom options:

```bash
./build.sh --tag custom-tag --no-cache
```

### Running the Container

```bash
docker run -d --privileged \
  -p 3000:3000 \
  -p 5900:5900 \
  -p 6080:6080 \
  -p 6081:6081 \
  bytebot:latest
```

### Accessing the Desktop

- **VNC Client**: Connect to `localhost:5900`
- **Web Browser**: Navigate to `http://localhost:3000/vnc`

### Using the Computer Use API

The bytebotd daemon exposes a REST API on port 3000 that allows you to programmatically control the desktop environment.

## Computer Use API

<<<<<<< HEAD
Bytebot provides a unified computer action API that allows granular control over all aspects of the virtual desktop environment through a single endpoint, `http://localhost:3000/computer-use`.

### Unified Endpoint

| Endpoint        | Method | Description                                    |
| --------------- | ------ | ---------------------------------------------- |
| `/computer-use` | POST   | Unified endpoint for all computer interactions |
=======
Bytebot provides a unified computer action API that allows granular control over all aspects of the virtual desktop environment through a single endpoint, `http://localhost:3000/computer-use/computer`.

### Unified Endpoint

| Endpoint           | Method | Description                                    |
| ------------------ | ------ | ---------------------------------------------- |
| `/computer-use/computer` | POST   | Unified endpoint for all computer interactions |
>>>>>>> 73609163

### Available Actions

The unified API supports the following actions:

<<<<<<< HEAD
| Action                | Description                                        | Parameters                                                                                                                     |
| --------------------- | -------------------------------------------------- | ------------------------------------------------------------------------------------------------------------------------------ |
| `move_mouse`          | Move the mouse cursor to a specific position       | `coordinates: { x: number, y: number }`                                                                                        |
| `trace_mouse`         | Moves the mouse along a specified path             | `path: { x: number, y: number }[]`, `holdKeys?: string[]`                                                                      |
| `click_mouse`         | Perform a mouse click                              | `coordinates?: { x: number, y: number }`, `button: 'left' \| 'right' \| 'middle'`, `numClicks?: number`, `holdKeys?: string[]` |
| `press_mouse`         | Press or release a mouse button                    | `coordinates?: { x: number, y: number }`, `button: 'left' \| 'right' \| 'middle'`, `press: 'down' \| 'up'`                     |
| `drag_mouse`          | Click and drag the mouse from one point to another | `path: { x: number, y: number }[]`, `button: 'left' \| 'right' \| 'middle'`, `holdKeys?: string[]`                             |
| `scroll`              | Scroll vertically or horizontally                  | `coordinates?: { x: number, y: number }`, `axis: 'vertical' \| 'horizontal'`, `distance: number`, `holdKeys?: string[]`        |
| `type_keys`           | Type one or more keyboard keys                     | `keys: string[]`, `delay?: number`                                                                                             |
| `press_keys`          | Press or release keyboard keys                     | `keys: string[]`, `press: 'down' \| 'up'`                                                                                      |
| `type_text`           | Type a text string                                 | `text: string`, `delay?: number`                                                                                               |
| `wait`                | Wait for a specified duration                      | `duration: number` (milliseconds)                                                                                              |
| `screenshot`          | Capture a screenshot of the desktop                | None                                                                                                                           |
| `get_cursor_position` | Get the current cursor position                    | None                                                                                                                           |
=======
| Action                | Description                                        | Parameters                                                                                                                          |
| --------------------- | -------------------------------------------------- | ----------------------------------------------------------------------------------------------------------------------------------- |
| `move_mouse`          | Move the mouse cursor to a specific position       | `coordinates: { x: number, y: number }`                                                                                             |
| `click_mouse`         | Perform a mouse click                              | `coordinates?: { x: number, y: number }`, `button: 'left' \| 'right' \| 'middle'`, `numClicks?: number`, `holdKeys?: string[]`      |
| `drag_mouse`          | Click and drag the mouse from one point to another | `path: { x: number, y: number }[]`, `button: 'left' \| 'right' \| 'middle'`, `holdKeys?: string[]`                                  |
| `scroll`              | Scroll up, down, left, or right                    | `coordinates?: { x: number, y: number }`, `direction: 'up' \| 'down' \| 'left' \| 'right'`, `amount: number`, `holdKeys?: string[]` |
| `press_key`           | Press a keyboard key                               | `key: string`, `modifiers?: string[]`                                                                                              |
| `type_text`           | Type a text string                                 | `text: string`, `delay?: number`                                                                                                    |
| `wait`                | Wait for a specified duration                      | `duration: number` (milliseconds)                                                                                                   |
| `take_screenshot`     | Capture a screenshot of the desktop                | None                                                                                                                                |
| `get_cursor_position` | Get the current cursor position                    | None                                                                                                                                |
>>>>>>> 73609163

### Example Usage

```bash
# Move the mouse to coordinates (100, 200)
<<<<<<< HEAD
curl -X POST http://localhost:3000/computer-use \
=======
curl -X POST http://localhost:3000/computer-use/computer \
>>>>>>> 73609163
  -H "Content-Type: application/json" \
  -d '{"action": "move_mouse", "coordinates": {"x": 100, "y": 200}}'

# Trace mouse movement along a path
curl -X POST http://localhost:3000/computer-use \
  -H "Content-Type: application/json" \
  -d '{"action": "trace_mouse", "path": [{"x": 100, "y": 100}, {"x": 200, "y": 100}, {"x": 200, "y": 200}]}'

# Click the mouse with the left button
<<<<<<< HEAD
curl -X POST http://localhost:3000/computer-use \
=======
curl -X POST http://localhost:3000/computer-use/computer \
>>>>>>> 73609163
  -H "Content-Type: application/json" \
  -d '{"action": "click_mouse", "button": "left"}'

# Press the mouse button down at specific coordinates
curl -X POST http://localhost:3000/computer-use \
  -H "Content-Type: application/json" \
  -d '{"action": "press_mouse", "coordinates": {"x": 100, "y": 100}, "button": "left", "press": "down"}'

# Release the mouse button
curl -X POST http://localhost:3000/computer-use \
  -H "Content-Type: application/json" \
  -d '{"action": "press_mouse", "button": "left", "press": "up"}'

# Type text with a 50ms delay between keystrokes
<<<<<<< HEAD
curl -X POST http://localhost:3000/computer-use \
=======
curl -X POST http://localhost:3000/computer-use/computer \
>>>>>>> 73609163
  -H "Content-Type: application/json" \
  -d '{"action": "type_text", "text": "Hello, Bytebot!", "delay": 50}'

# Take a screenshot
<<<<<<< HEAD
curl -X POST http://localhost:3000/computer-use \
=======
curl -X POST http://localhost:3000/computer-use/computer \
>>>>>>> 73609163
  -H "Content-Type: application/json" \
  -d '{"action": "take_screenshot"}'

# Double-click at specific coordinates
<<<<<<< HEAD
curl -X POST http://localhost:3000/computer-use \
  -H "Content-Type: application/json" \
  -d '{"action": "click_mouse", "coordinates": {"x": 150, "y": 250}, "button": "left", "numClicks": 2}'

# Press and hold multiple keys simultaneously (e.g., Alt+Tab)
curl -X POST http://localhost:3000/computer-use \
  -H "Content-Type: application/json" \
  -d '{"action": "press_keys", "keys": ["alt", "tab"], "press": "down"}'

# Release the held keys
curl -X POST http://localhost:3000/computer-use \
  -H "Content-Type: application/json" \
  -d '{"action": "press_keys", "keys": ["alt", "tab"], "press": "up"}'

# Drag from one position to another
curl -X POST http://localhost:3000/computer-use \
=======
curl -X POST http://localhost:3000/computer-use/computer \
  -H "Content-Type: application/json" \
  -d '{"action": "click_mouse", "coordinates": {"x": 150, "y": 250}, "button": "left", "numClicks": 2}'

# Press a key with modifiers (e.g., Alt+Tab)
curl -X POST http://localhost:3000/computer-use/computer \
>>>>>>> 73609163
  -H "Content-Type: application/json" \
  -d '{"action": "press_key", "key": "tab", "modifiers": ["alt"]}'

# Get the current cursor position
<<<<<<< HEAD
curl -X POST http://localhost:3000/computer-use \
=======
curl -X POST http://localhost:3000/computer-use/computer \
>>>>>>> 73609163
  -H "Content-Type: application/json" \
  -d '{"action": "get_cursor_position"}'

# Wait for 2 seconds
<<<<<<< HEAD
curl -X POST http://localhost:3000/computer-use \
=======
curl -X POST http://localhost:3000/computer-use/computer \
>>>>>>> 73609163
  -H "Content-Type: application/json" \
  -d '{"action": "wait", "duration": 2000}'
```

<<<<<<< HEAD
## Supported Keys

Bytebot supports a wide range of keyboard inputs through the QEMU key codes. Here are the supported key categories:

### Control Keys

| Key Name           | QEMU Code   |
| ------------------ | ----------- |
| Escape             | `esc`       |
| Backspace          | `backspace` |
| Tab                | `tab`       |
| Return/Enter       | `ret`       |
| Caps Lock          | `caps_lock` |
| Left Shift         | `shift`     |
| Right Shift        | `shift_r`   |
| Left Ctrl          | `ctrl`      |
| Right Ctrl         | `ctrl_r`    |
| Left Alt           | `alt`       |
| Right Alt          | `alt_r`     |
| Left Meta/Windows  | `meta_l`    |
| Right Meta/Windows | `meta_r`    |
| Space              | `spc`       |
| Insert             | `insert`    |
| Delete             | `delete`    |
| Home               | `home`      |
| End                | `end`       |
| Page Up            | `pgup`      |
| Page Down          | `pgdn`      |

### Arrow Keys

| Key Name    | QEMU Code |
| ----------- | --------- |
| Up Arrow    | `up`      |
| Down Arrow  | `down`    |
| Left Arrow  | `left`    |
| Right Arrow | `right`   |

### Function Keys

| Key Name | QEMU Code          |
| -------- | ------------------ |
| F1 - F12 | `f1` through `f12` |

### Key Combinations

You can send key combinations by using the `/computer-use` endpoint with special syntax:

```bash
# Send Ctrl+C
curl -X POST http://localhost:3000/computer-use \
  -H "Content-Type: application/json" \
  -d '{"action": "type_keys", "keys": ["ctrl", "c"]}'

# Send Alt+Tab
curl -X POST http://localhost:3000/computer-use \
  -H "Content-Type: application/json" \
  -d '{"action": "type_keys", "keys": ["alt", "tab"]}'
```
=======
## Automation Integration
>>>>>>> 73609163

Bytebot's computer use API can be easily integrated with any automation framework:

### Python Example

```python
import requests
import json

def control_computer(action, **params):
    url = "http://localhost:3000/computer-use/computer"
    data = {"action": action, **params}
    response = requests.post(url, json=data)
    return response.json()

# Move the mouse
control_computer("move_mouse", coordinates={"x": 100, "y": 100})

# Type text
control_computer("type_text", text="Hello from Python")

# Take a screenshot
screenshot = control_computer("take_screenshot")
```

### Node.js Example

```javascript
const axios = require('axios');

async function controlComputer(action, params = {}) {
  const url = 'http://localhost:3000/computer-use/computer';
  const data = { action, ...params };
  const response = await axios.post(url, data);
  return response.data;
}

// Example usage
async function runExample() {
  // Move mouse
  await controlComputer('move_mouse', { coordinates: { x: 100, y: 100 } });
  
  // Type text
  await controlComputer('type_text', { text: 'Hello from Node.js' });
  
  // Take screenshot
  const screenshot = await controlComputer('take_screenshot');
  console.log('Screenshot taken:', screenshot);
}

runExample();
```

## Container Internals

### Service Architecture

The container runs several services managed by `supervisord`:

- **Xvfb**: Virtual framebuffer X server
- **X11VNC**: VNC server for the X display
- **noVNC**: HTML5 VNC client
- **XFCE4**: Desktop environment
- **bytebotd**: NestJS-based daemon for desktop control using nutjs

### Technical Details

<<<<<<< HEAD
- **OmniParser**: For extracting structured data from desktop UI elements
- **CLIP/ViT**: For identifying and classifying visual elements on screen
- **Segment Anything Model (SAM)**: For precise identification of UI components

### Integration Approaches

There are several ways to integrate AI models with Bytebot:

1. **API-based Integration**: Use the model provider's API to send screenshots and receive instructions
2. **Local Model Deployment**: Run smaller models locally alongside Bytebot
3. **Hybrid Approaches**: Combine local processing with cloud-based intelligence

### Flexible Development Options

Bytebot's REST API allows developers to build agents in any programming language or framework they prefer:

- **Python**: Ideal for data science and ML integration with libraries like requests, Pillow, and PyTorch
- **JavaScript/TypeScript**: Great for web-based agents using Node.js or browser environments
- **Java/Kotlin**: Robust options for enterprise applications
- **Go**: Excellent for high-performance, concurrent agents
- **Rust**: For memory-safe, high-performance implementations
- **C#/.NET**: Strong integration with Windows environments and enterprise systems

### Sample Agent Implementations

#### Python Example

```python
import requests
import base64
from PIL import Image
import io
import anthropic

# Bytebot API URL
BYTEBOT_API = "http://localhost:3000/computer-use"

# Get screenshot
response = requests.get(f"{BYTEBOT_API}", params={"action": "screenshot"})
screenshot = Image.open(io.BytesIO(response.content))

# Convert to base64 for Claude
buffered = io.BytesIO()
screenshot.save(buffered, format="PNG")
img_str = base64.b64encode(buffered.getvalue()).decode()

# Ask Claude what to do
client = anthropic.Anthropic()
message = client.messages.create(
    model="claude-3-opus-20240229",
    max_tokens=1000,
    messages=[
        {
            "role": "user",
            "content": [
                {"type": "text", "text": "What should I do with this desktop screenshot?"},
                {"type": "image", "source": {"type": "base64", "media_type": "image/png", "data": img_str}}
            ]
        }
    ]
)

# Execute Claude's suggestion
action = message.content[0].text
if "click" in action.lower():
    # Extract coordinates from Claude's response
    # This is a simplified example
    x, y = 100, 200  # Replace with actual parsing
    requests.post(f"{BYTEBOT_API}", json={"action": "click_mouse", "coordinates": {"x": x, "y": y}})
```

#### JavaScript/TypeScript Example

```typescript
import axios from "axios";
import { OpenAI } from "openai";

const BYTEBOT_API = "http://localhost:3000/computer-use";
const openai = new OpenAI();

async function runAgent() {
  // Get screenshot
  const screenshotResponse = await axios.get(`${BYTEBOT_API}`, {
    params: { action: "screenshot" },
    responseType: "arraybuffer",
  });
  const base64Image = Buffer.from(screenshotResponse.data).toString("base64");

  // Ask GPT-4V for analysis
  const gptResponse = await openai.chat.completions.create({
    model: "gpt-4-vision-preview",
    messages: [
      {
        role: "user",
        content: [
          { type: "text", text: "What should I do with this desktop?" },
          {
            type: "image_url",
            image_url: { url: `data:image/png;base64,${base64Image}` },
          },
        ],
      },
    ],
    max_tokens: 500,
  });

  // Process GPT's response and take action
  const action = gptResponse.choices[0].message.content;
  console.log(`GPT suggests: ${action}`);

  // Example action: Type text
  await axios.post(`${BYTEBOT_API}`, {
    action: "type_text",
    text: "Hello from my JavaScript agent!",
    delay: 50,
  });
}

runAgent();
```
=======
- **Display**: Virtual display (:0) using Xvfb
- **Desktop Automation**: Uses nutjs for low-level input control
- **API Server**: NestJS application running on port 3000
- **VNC Access**: Direct VNC on port 5900, noVNC on ports 6080/6081
- **Window Manager**: XFCE4 with custom configuration
>>>>>>> 73609163

## Use Cases

- **UI Testing**: Automated testing of web and desktop applications
- **Process Automation**: Automate repetitive desktop tasks
- **Demo Environments**: Showcase applications in a consistent environment
- **Remote Work**: Access and control a standardized desktop from anywhere
- **AI Agent Environment**: Provide a controlled environment for AI computer use agents

## License

See the [LICENSE](LICENSE) file for details.<|MERGE_RESOLUTION|>--- conflicted
+++ resolved
@@ -80,15 +80,6 @@
 
 ## Computer Use API
 
-<<<<<<< HEAD
-Bytebot provides a unified computer action API that allows granular control over all aspects of the virtual desktop environment through a single endpoint, `http://localhost:3000/computer-use`.
-
-### Unified Endpoint
-
-| Endpoint        | Method | Description                                    |
-| --------------- | ------ | ---------------------------------------------- |
-| `/computer-use` | POST   | Unified endpoint for all computer interactions |
-=======
 Bytebot provides a unified computer action API that allows granular control over all aspects of the virtual desktop environment through a single endpoint, `http://localhost:3000/computer-use/computer`.
 
 ### Unified Endpoint
@@ -96,28 +87,11 @@
 | Endpoint           | Method | Description                                    |
 | ------------------ | ------ | ---------------------------------------------- |
 | `/computer-use/computer` | POST   | Unified endpoint for all computer interactions |
->>>>>>> 73609163
 
 ### Available Actions
 
 The unified API supports the following actions:
 
-<<<<<<< HEAD
-| Action                | Description                                        | Parameters                                                                                                                     |
-| --------------------- | -------------------------------------------------- | ------------------------------------------------------------------------------------------------------------------------------ |
-| `move_mouse`          | Move the mouse cursor to a specific position       | `coordinates: { x: number, y: number }`                                                                                        |
-| `trace_mouse`         | Moves the mouse along a specified path             | `path: { x: number, y: number }[]`, `holdKeys?: string[]`                                                                      |
-| `click_mouse`         | Perform a mouse click                              | `coordinates?: { x: number, y: number }`, `button: 'left' \| 'right' \| 'middle'`, `numClicks?: number`, `holdKeys?: string[]` |
-| `press_mouse`         | Press or release a mouse button                    | `coordinates?: { x: number, y: number }`, `button: 'left' \| 'right' \| 'middle'`, `press: 'down' \| 'up'`                     |
-| `drag_mouse`          | Click and drag the mouse from one point to another | `path: { x: number, y: number }[]`, `button: 'left' \| 'right' \| 'middle'`, `holdKeys?: string[]`                             |
-| `scroll`              | Scroll vertically or horizontally                  | `coordinates?: { x: number, y: number }`, `axis: 'vertical' \| 'horizontal'`, `distance: number`, `holdKeys?: string[]`        |
-| `type_keys`           | Type one or more keyboard keys                     | `keys: string[]`, `delay?: number`                                                                                             |
-| `press_keys`          | Press or release keyboard keys                     | `keys: string[]`, `press: 'down' \| 'up'`                                                                                      |
-| `type_text`           | Type a text string                                 | `text: string`, `delay?: number`                                                                                               |
-| `wait`                | Wait for a specified duration                      | `duration: number` (milliseconds)                                                                                              |
-| `screenshot`          | Capture a screenshot of the desktop                | None                                                                                                                           |
-| `get_cursor_position` | Get the current cursor position                    | None                                                                                                                           |
-=======
 | Action                | Description                                        | Parameters                                                                                                                          |
 | --------------------- | -------------------------------------------------- | ----------------------------------------------------------------------------------------------------------------------------------- |
 | `move_mouse`          | Move the mouse cursor to a specific position       | `coordinates: { x: number, y: number }`                                                                                             |
@@ -129,173 +103,52 @@
 | `wait`                | Wait for a specified duration                      | `duration: number` (milliseconds)                                                                                                   |
 | `take_screenshot`     | Capture a screenshot of the desktop                | None                                                                                                                                |
 | `get_cursor_position` | Get the current cursor position                    | None                                                                                                                                |
->>>>>>> 73609163
 
 ### Example Usage
 
 ```bash
 # Move the mouse to coordinates (100, 200)
-<<<<<<< HEAD
-curl -X POST http://localhost:3000/computer-use \
-=======
-curl -X POST http://localhost:3000/computer-use/computer \
->>>>>>> 73609163
+curl -X POST http://localhost:3000/computer-use/computer \
   -H "Content-Type: application/json" \
   -d '{"action": "move_mouse", "coordinates": {"x": 100, "y": 200}}'
 
-# Trace mouse movement along a path
-curl -X POST http://localhost:3000/computer-use \
-  -H "Content-Type: application/json" \
-  -d '{"action": "trace_mouse", "path": [{"x": 100, "y": 100}, {"x": 200, "y": 100}, {"x": 200, "y": 200}]}'
-
 # Click the mouse with the left button
-<<<<<<< HEAD
-curl -X POST http://localhost:3000/computer-use \
-=======
-curl -X POST http://localhost:3000/computer-use/computer \
->>>>>>> 73609163
+curl -X POST http://localhost:3000/computer-use/computer \
   -H "Content-Type: application/json" \
   -d '{"action": "click_mouse", "button": "left"}'
 
-# Press the mouse button down at specific coordinates
-curl -X POST http://localhost:3000/computer-use \
-  -H "Content-Type: application/json" \
-  -d '{"action": "press_mouse", "coordinates": {"x": 100, "y": 100}, "button": "left", "press": "down"}'
-
-# Release the mouse button
-curl -X POST http://localhost:3000/computer-use \
-  -H "Content-Type: application/json" \
-  -d '{"action": "press_mouse", "button": "left", "press": "up"}'
-
 # Type text with a 50ms delay between keystrokes
-<<<<<<< HEAD
-curl -X POST http://localhost:3000/computer-use \
-=======
-curl -X POST http://localhost:3000/computer-use/computer \
->>>>>>> 73609163
+curl -X POST http://localhost:3000/computer-use/computer \
   -H "Content-Type: application/json" \
   -d '{"action": "type_text", "text": "Hello, Bytebot!", "delay": 50}'
 
 # Take a screenshot
-<<<<<<< HEAD
-curl -X POST http://localhost:3000/computer-use \
-=======
-curl -X POST http://localhost:3000/computer-use/computer \
->>>>>>> 73609163
+curl -X POST http://localhost:3000/computer-use/computer \
   -H "Content-Type: application/json" \
   -d '{"action": "take_screenshot"}'
 
 # Double-click at specific coordinates
-<<<<<<< HEAD
-curl -X POST http://localhost:3000/computer-use \
+curl -X POST http://localhost:3000/computer-use/computer \
   -H "Content-Type: application/json" \
   -d '{"action": "click_mouse", "coordinates": {"x": 150, "y": 250}, "button": "left", "numClicks": 2}'
 
-# Press and hold multiple keys simultaneously (e.g., Alt+Tab)
-curl -X POST http://localhost:3000/computer-use \
-  -H "Content-Type: application/json" \
-  -d '{"action": "press_keys", "keys": ["alt", "tab"], "press": "down"}'
-
-# Release the held keys
-curl -X POST http://localhost:3000/computer-use \
-  -H "Content-Type: application/json" \
-  -d '{"action": "press_keys", "keys": ["alt", "tab"], "press": "up"}'
-
-# Drag from one position to another
-curl -X POST http://localhost:3000/computer-use \
-=======
-curl -X POST http://localhost:3000/computer-use/computer \
-  -H "Content-Type: application/json" \
-  -d '{"action": "click_mouse", "coordinates": {"x": 150, "y": 250}, "button": "left", "numClicks": 2}'
-
 # Press a key with modifiers (e.g., Alt+Tab)
 curl -X POST http://localhost:3000/computer-use/computer \
->>>>>>> 73609163
   -H "Content-Type: application/json" \
   -d '{"action": "press_key", "key": "tab", "modifiers": ["alt"]}'
 
 # Get the current cursor position
-<<<<<<< HEAD
-curl -X POST http://localhost:3000/computer-use \
-=======
-curl -X POST http://localhost:3000/computer-use/computer \
->>>>>>> 73609163
+curl -X POST http://localhost:3000/computer-use/computer \
   -H "Content-Type: application/json" \
   -d '{"action": "get_cursor_position"}'
 
 # Wait for 2 seconds
-<<<<<<< HEAD
-curl -X POST http://localhost:3000/computer-use \
-=======
-curl -X POST http://localhost:3000/computer-use/computer \
->>>>>>> 73609163
+curl -X POST http://localhost:3000/computer-use/computer \
   -H "Content-Type: application/json" \
   -d '{"action": "wait", "duration": 2000}'
 ```
 
-<<<<<<< HEAD
-## Supported Keys
-
-Bytebot supports a wide range of keyboard inputs through the QEMU key codes. Here are the supported key categories:
-
-### Control Keys
-
-| Key Name           | QEMU Code   |
-| ------------------ | ----------- |
-| Escape             | `esc`       |
-| Backspace          | `backspace` |
-| Tab                | `tab`       |
-| Return/Enter       | `ret`       |
-| Caps Lock          | `caps_lock` |
-| Left Shift         | `shift`     |
-| Right Shift        | `shift_r`   |
-| Left Ctrl          | `ctrl`      |
-| Right Ctrl         | `ctrl_r`    |
-| Left Alt           | `alt`       |
-| Right Alt          | `alt_r`     |
-| Left Meta/Windows  | `meta_l`    |
-| Right Meta/Windows | `meta_r`    |
-| Space              | `spc`       |
-| Insert             | `insert`    |
-| Delete             | `delete`    |
-| Home               | `home`      |
-| End                | `end`       |
-| Page Up            | `pgup`      |
-| Page Down          | `pgdn`      |
-
-### Arrow Keys
-
-| Key Name    | QEMU Code |
-| ----------- | --------- |
-| Up Arrow    | `up`      |
-| Down Arrow  | `down`    |
-| Left Arrow  | `left`    |
-| Right Arrow | `right`   |
-
-### Function Keys
-
-| Key Name | QEMU Code          |
-| -------- | ------------------ |
-| F1 - F12 | `f1` through `f12` |
-
-### Key Combinations
-
-You can send key combinations by using the `/computer-use` endpoint with special syntax:
-
-```bash
-# Send Ctrl+C
-curl -X POST http://localhost:3000/computer-use \
-  -H "Content-Type: application/json" \
-  -d '{"action": "type_keys", "keys": ["ctrl", "c"]}'
-
-# Send Alt+Tab
-curl -X POST http://localhost:3000/computer-use \
-  -H "Content-Type: application/json" \
-  -d '{"action": "type_keys", "keys": ["alt", "tab"]}'
-```
-=======
 ## Automation Integration
->>>>>>> 73609163
 
 Bytebot's computer use API can be easily integrated with any automation framework:
 
@@ -363,134 +216,11 @@
 
 ### Technical Details
 
-<<<<<<< HEAD
-- **OmniParser**: For extracting structured data from desktop UI elements
-- **CLIP/ViT**: For identifying and classifying visual elements on screen
-- **Segment Anything Model (SAM)**: For precise identification of UI components
-
-### Integration Approaches
-
-There are several ways to integrate AI models with Bytebot:
-
-1. **API-based Integration**: Use the model provider's API to send screenshots and receive instructions
-2. **Local Model Deployment**: Run smaller models locally alongside Bytebot
-3. **Hybrid Approaches**: Combine local processing with cloud-based intelligence
-
-### Flexible Development Options
-
-Bytebot's REST API allows developers to build agents in any programming language or framework they prefer:
-
-- **Python**: Ideal for data science and ML integration with libraries like requests, Pillow, and PyTorch
-- **JavaScript/TypeScript**: Great for web-based agents using Node.js or browser environments
-- **Java/Kotlin**: Robust options for enterprise applications
-- **Go**: Excellent for high-performance, concurrent agents
-- **Rust**: For memory-safe, high-performance implementations
-- **C#/.NET**: Strong integration with Windows environments and enterprise systems
-
-### Sample Agent Implementations
-
-#### Python Example
-
-```python
-import requests
-import base64
-from PIL import Image
-import io
-import anthropic
-
-# Bytebot API URL
-BYTEBOT_API = "http://localhost:3000/computer-use"
-
-# Get screenshot
-response = requests.get(f"{BYTEBOT_API}", params={"action": "screenshot"})
-screenshot = Image.open(io.BytesIO(response.content))
-
-# Convert to base64 for Claude
-buffered = io.BytesIO()
-screenshot.save(buffered, format="PNG")
-img_str = base64.b64encode(buffered.getvalue()).decode()
-
-# Ask Claude what to do
-client = anthropic.Anthropic()
-message = client.messages.create(
-    model="claude-3-opus-20240229",
-    max_tokens=1000,
-    messages=[
-        {
-            "role": "user",
-            "content": [
-                {"type": "text", "text": "What should I do with this desktop screenshot?"},
-                {"type": "image", "source": {"type": "base64", "media_type": "image/png", "data": img_str}}
-            ]
-        }
-    ]
-)
-
-# Execute Claude's suggestion
-action = message.content[0].text
-if "click" in action.lower():
-    # Extract coordinates from Claude's response
-    # This is a simplified example
-    x, y = 100, 200  # Replace with actual parsing
-    requests.post(f"{BYTEBOT_API}", json={"action": "click_mouse", "coordinates": {"x": x, "y": y}})
-```
-
-#### JavaScript/TypeScript Example
-
-```typescript
-import axios from "axios";
-import { OpenAI } from "openai";
-
-const BYTEBOT_API = "http://localhost:3000/computer-use";
-const openai = new OpenAI();
-
-async function runAgent() {
-  // Get screenshot
-  const screenshotResponse = await axios.get(`${BYTEBOT_API}`, {
-    params: { action: "screenshot" },
-    responseType: "arraybuffer",
-  });
-  const base64Image = Buffer.from(screenshotResponse.data).toString("base64");
-
-  // Ask GPT-4V for analysis
-  const gptResponse = await openai.chat.completions.create({
-    model: "gpt-4-vision-preview",
-    messages: [
-      {
-        role: "user",
-        content: [
-          { type: "text", text: "What should I do with this desktop?" },
-          {
-            type: "image_url",
-            image_url: { url: `data:image/png;base64,${base64Image}` },
-          },
-        ],
-      },
-    ],
-    max_tokens: 500,
-  });
-
-  // Process GPT's response and take action
-  const action = gptResponse.choices[0].message.content;
-  console.log(`GPT suggests: ${action}`);
-
-  // Example action: Type text
-  await axios.post(`${BYTEBOT_API}`, {
-    action: "type_text",
-    text: "Hello from my JavaScript agent!",
-    delay: 50,
-  });
-}
-
-runAgent();
-```
-=======
 - **Display**: Virtual display (:0) using Xvfb
 - **Desktop Automation**: Uses nutjs for low-level input control
 - **API Server**: NestJS application running on port 3000
 - **VNC Access**: Direct VNC on port 5900, noVNC on ports 6080/6081
 - **Window Manager**: XFCE4 with custom configuration
->>>>>>> 73609163
 
 ## Use Cases
 
